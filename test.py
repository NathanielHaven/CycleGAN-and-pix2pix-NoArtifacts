import os
from options.test_options import TestOptions
from data import CreateDataLoader
from models import create_model
from util.visualizer import save_images
from util import html


<<<<<<< HEAD
data_loader = CreateDataLoader(opt)
dataset = data_loader.load_data()
model = create_model(opt)
visualizer = Visualizer(opt)
# create website
web_dir = os.path.join(opt.results_dir, opt.name, '%s_%s' % (opt.phase, opt.which_epoch))
webpage = html.HTML(web_dir, 'Experiment = %s, Phase = %s, Epoch = %s' % (opt.name, opt.phase, opt.which_epoch))
# test
model.set_test_mode()
for i, data in enumerate(dataset):
    if i >= opt.how_many:
        break
    model.set_input(data)
    model.test()
    visuals = model.get_current_visuals()
    img_path = model.get_image_paths()
    print('process image... %s' % img_path)
    visualizer.save_images(webpage, visuals, img_path)
=======
if __name__ == '__main__':
    opt = TestOptions().parse()
    opt.nThreads = 1   # test code only supports nThreads = 1
    opt.batchSize = 1  # test code only supports batchSize = 1
    opt.serial_batches = True  # no shuffle
    opt.no_flip = True  # no flip
    opt.display_id = -1  # no visdom display
    data_loader = CreateDataLoader(opt)
    dataset = data_loader.load_data()
    model = create_model(opt)
    model.setup(opt)
    # create website
    web_dir = os.path.join(opt.results_dir, opt.name, '%s_%s' % (opt.phase, opt.which_epoch))
    webpage = html.HTML(web_dir, 'Experiment = %s, Phase = %s, Epoch = %s' % (opt.name, opt.phase, opt.which_epoch))
    # test
    for i, data in enumerate(dataset):
        if i >= opt.how_many:
            break
        model.set_input(data)
        model.test()
        visuals = model.get_current_visuals()
        img_path = model.get_image_paths()
        if i % 5 == 0:
            print('processing (%04d)-th image... %s' % (i, img_path))
        save_images(webpage, visuals, img_path, aspect_ratio=opt.aspect_ratio, width=opt.display_winsize)
>>>>>>> 0d459620

    webpage.save()<|MERGE_RESOLUTION|>--- conflicted
+++ resolved
@@ -6,26 +6,6 @@
 from util import html
 
 
-<<<<<<< HEAD
-data_loader = CreateDataLoader(opt)
-dataset = data_loader.load_data()
-model = create_model(opt)
-visualizer = Visualizer(opt)
-# create website
-web_dir = os.path.join(opt.results_dir, opt.name, '%s_%s' % (opt.phase, opt.which_epoch))
-webpage = html.HTML(web_dir, 'Experiment = %s, Phase = %s, Epoch = %s' % (opt.name, opt.phase, opt.which_epoch))
-# test
-model.set_test_mode()
-for i, data in enumerate(dataset):
-    if i >= opt.how_many:
-        break
-    model.set_input(data)
-    model.test()
-    visuals = model.get_current_visuals()
-    img_path = model.get_image_paths()
-    print('process image... %s' % img_path)
-    visualizer.save_images(webpage, visuals, img_path)
-=======
 if __name__ == '__main__':
     opt = TestOptions().parse()
     opt.nThreads = 1   # test code only supports nThreads = 1
@@ -51,6 +31,5 @@
         if i % 5 == 0:
             print('processing (%04d)-th image... %s' % (i, img_path))
         save_images(webpage, visuals, img_path, aspect_ratio=opt.aspect_ratio, width=opt.display_winsize)
->>>>>>> 0d459620
 
     webpage.save()