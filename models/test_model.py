from .base_model import BaseModel
from . import networks
from .cycle_gan_model import CycleGANModel


class TestModel(BaseModel):
    def name(self):
        return 'TestModel'

    @staticmethod
    def modify_commandline_options(parser, is_train=True):
        assert not is_train, 'TestModel cannot be used in train mode'
        parser = CycleGANModel.modify_commandline_options(parser, is_train=False)
        parser.set_defaults(dataset_mode='single')

        parser.add_argument('--model_suffix', type=str, default='',
                            help='In checkpoints_dir, [which_epoch]_net_G[model_suffix].pth will'
                            ' be loaded as the generator of TestModel')

        return parser

    def initialize(self, opt):
        assert(not opt.isTrain)
        BaseModel.initialize(self, opt)

        # specify the training losses you want to print out. The program will call base_model.get_current_losses
        self.loss_names = []
        # specify the images you want to save/display. The program will call base_model.get_current_visuals
        self.visual_names = ['real_A', 'fake_B']
        # specify the models you want to save to the disk. The program will call base_model.save_networks and base_model.load_networks
        self.model_names = ['G' + opt.model_suffix]

        self.netG = networks.define_G(opt.input_nc, opt.output_nc, opt.ngf, opt.which_model_netG,
                                      opt.norm, not opt.no_dropout, opt.init_type, opt.init_gain, self.gpu_ids)

        # assigns the model to self.netG_[suffix] so that it can be loaded
        # please see BaseModel.load_networks
        setattr(self, 'netG' + opt.model_suffix, self.netG)

    def set_input(self, input):
        # we need to use single_dataset mode
        self.real_A = input['A'].to(self.device)
        self.image_paths = input['A_paths']

<<<<<<< HEAD
    def test(self):
        self.real_A = Variable(self.input_A)
        self.fake_B = self.netG.forward(self.real_A)

    def set_test_mode(self):
        self.netG.eval()

    # get image paths
    def get_image_paths(self):
        return self.image_paths

    def get_current_visuals(self):
        real_A = util.tensor2im(self.real_A.data)
        fake_B = util.tensor2im(self.fake_B.data)
        return OrderedDict([('real_A', real_A), ('fake_B', fake_B)])
=======
    def forward(self):
        self.fake_B = self.netG(self.real_A)
>>>>>>> 0d459620
<|MERGE_RESOLUTION|>--- conflicted
+++ resolved
@@ -42,23 +42,5 @@
         self.real_A = input['A'].to(self.device)
         self.image_paths = input['A_paths']
 
-<<<<<<< HEAD
-    def test(self):
-        self.real_A = Variable(self.input_A)
-        self.fake_B = self.netG.forward(self.real_A)
-
-    def set_test_mode(self):
-        self.netG.eval()
-
-    # get image paths
-    def get_image_paths(self):
-        return self.image_paths
-
-    def get_current_visuals(self):
-        real_A = util.tensor2im(self.real_A.data)
-        fake_B = util.tensor2im(self.fake_B.data)
-        return OrderedDict([('real_A', real_A), ('fake_B', fake_B)])
-=======
     def forward(self):
-        self.fake_B = self.netG(self.real_A)
->>>>>>> 0d459620
+        self.fake_B = self.netG(self.real_A)