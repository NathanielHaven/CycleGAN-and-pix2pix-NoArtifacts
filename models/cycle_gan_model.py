import torch
import itertools
from util.image_pool import ImagePool
from .base_model import BaseModel
from . import networks


class CycleGANModel(BaseModel):
    def name(self):
        return 'CycleGANModel'

    @staticmethod
    def modify_commandline_options(parser, is_train=True):
        # default CycleGAN did not use dropout
        parser.set_defaults(no_dropout=True)
        if is_train:
            parser.add_argument('--lambda_A', type=float, default=10.0, help='weight for cycle loss (A -> B -> A)')
            parser.add_argument('--lambda_B', type=float, default=10.0,
                                help='weight for cycle loss (B -> A -> B)')
            parser.add_argument('--lambda_identity', type=float, default=0.5, help='use identity mapping. Setting lambda_identity other than 0 has an effect of scaling the weight of the identity mapping loss. For example, if the weight of the identity loss should be 10 times smaller than the weight of the reconstruction loss, please set lambda_identity = 0.1')

        return parser

    def initialize(self, opt):
        BaseModel.initialize(self, opt)

        # specify the training losses you want to print out. The program will call base_model.get_current_losses
        self.loss_names = ['D_A', 'G_A', 'cycle_A', 'idt_A', 'D_B', 'G_B', 'cycle_B', 'idt_B']
        # specify the images you want to save/display. The program will call base_model.get_current_visuals
        visual_names_A = ['real_A', 'fake_B', 'rec_A']
        visual_names_B = ['real_B', 'fake_A', 'rec_B']
        if self.isTrain and self.opt.lambda_identity > 0.0:
            visual_names_A.append('idt_A')
            visual_names_B.append('idt_B')

        self.visual_names = visual_names_A + visual_names_B
        # specify the models you want to save to the disk. The program will call base_model.save_networks and base_model.load_networks
        if self.isTrain:
            self.model_names = ['G_A', 'G_B', 'D_A', 'D_B']
        else:  # during test time, only load Gs
            self.model_names = ['G_A', 'G_B']

        # load/define networks
        # The naming conversion is different from those used in the paper
        # Code (paper): G_A (G), G_B (F), D_A (D_Y), D_B (D_X)
        self.netG_A = networks.define_G(opt.input_nc, opt.output_nc,
                                        opt.ngf, opt.which_model_netG, opt.norm, not opt.no_dropout, opt.init_type, opt.init_gain, self.gpu_ids)
        self.netG_B = networks.define_G(opt.output_nc, opt.input_nc,
                                        opt.ngf, opt.which_model_netG, opt.norm, not opt.no_dropout, opt.init_type, opt.init_gain, self.gpu_ids)

        if self.isTrain:
            use_sigmoid = opt.no_lsgan
            self.netD_A = networks.define_D(opt.output_nc, opt.ndf, opt.which_model_netD,
                                            opt.n_layers_D, opt.norm, use_sigmoid, opt.init_type, opt.init_gain, self.gpu_ids)
            self.netD_B = networks.define_D(opt.input_nc, opt.ndf, opt.which_model_netD,
                                            opt.n_layers_D, opt.norm, use_sigmoid, opt.init_type, opt.init_gain, self.gpu_ids)

        if self.isTrain:
            self.fake_A_pool = ImagePool(opt.pool_size)
            self.fake_B_pool = ImagePool(opt.pool_size)
            # define loss functions
            self.criterionGAN = networks.GANLoss(use_lsgan=not opt.no_lsgan).to(self.device)
            self.criterionCycle = torch.nn.L1Loss()
            self.criterionIdt = torch.nn.L1Loss()
            # initialize optimizers
            self.optimizer_G = torch.optim.Adam(itertools.chain(self.netG_A.parameters(), self.netG_B.parameters()),
                                                lr=opt.lr, betas=(opt.beta1, 0.999))
            self.optimizer_D = torch.optim.Adam(itertools.chain(self.netD_A.parameters(), self.netD_B.parameters()),
                                                lr=opt.lr, betas=(opt.beta1, 0.999))
            self.optimizers = []
            self.optimizers.append(self.optimizer_G)
            self.optimizers.append(self.optimizer_D)

    def set_input(self, input):
        AtoB = self.opt.which_direction == 'AtoB'
        self.real_A = input['A' if AtoB else 'B'].to(self.device)
        self.real_B = input['B' if AtoB else 'A'].to(self.device)
        self.image_paths = input['A_paths' if AtoB else 'B_paths']

    def forward(self):
        self.fake_B = self.netG_A(self.real_A)
        self.rec_A = self.netG_B(self.fake_B)

<<<<<<< HEAD
    def set_test_mode(self):
        self.netG_A.eval()
        self.netG_B.eval()

    # get image paths
    def get_image_paths(self):
        return self.image_paths
=======
        self.fake_A = self.netG_B(self.real_B)
        self.rec_B = self.netG_A(self.fake_A)
>>>>>>> 0d459620

    def backward_D_basic(self, netD, real, fake):
        # Real
        pred_real = netD(real)
        loss_D_real = self.criterionGAN(pred_real, True)
        # Fake
        pred_fake = netD(fake.detach())
        loss_D_fake = self.criterionGAN(pred_fake, False)
        # Combined loss
        loss_D = (loss_D_real + loss_D_fake) * 0.5
        # backward
        loss_D.backward()
        return loss_D

    def backward_D_A(self):
        fake_B = self.fake_B_pool.query(self.fake_B)
        self.loss_D_A = self.backward_D_basic(self.netD_A, self.real_B, fake_B)

    def backward_D_B(self):
        fake_A = self.fake_A_pool.query(self.fake_A)
        self.loss_D_B = self.backward_D_basic(self.netD_B, self.real_A, fake_A)

    def backward_G(self):
        lambda_idt = self.opt.lambda_identity
        lambda_A = self.opt.lambda_A
        lambda_B = self.opt.lambda_B
        # Identity loss
        if lambda_idt > 0:
            # G_A should be identity if real_B is fed.
            self.idt_A = self.netG_A(self.real_B)
            self.loss_idt_A = self.criterionIdt(self.idt_A, self.real_B) * lambda_B * lambda_idt
            # G_B should be identity if real_A is fed.
            self.idt_B = self.netG_B(self.real_A)
            self.loss_idt_B = self.criterionIdt(self.idt_B, self.real_A) * lambda_A * lambda_idt
        else:
            self.loss_idt_A = 0
            self.loss_idt_B = 0

        # GAN loss D_A(G_A(A))
        self.loss_G_A = self.criterionGAN(self.netD_A(self.fake_B), True)
        # GAN loss D_B(G_B(B))
        self.loss_G_B = self.criterionGAN(self.netD_B(self.fake_A), True)
        # Forward cycle loss
        self.loss_cycle_A = self.criterionCycle(self.rec_A, self.real_A) * lambda_A
        # Backward cycle loss
        self.loss_cycle_B = self.criterionCycle(self.rec_B, self.real_B) * lambda_B
        # combined loss
        self.loss_G = self.loss_G_A + self.loss_G_B + self.loss_cycle_A + self.loss_cycle_B + self.loss_idt_A + self.loss_idt_B
        self.loss_G.backward()

    def optimize_parameters(self):
        # forward
        self.forward()
        # G_A and G_B
        self.set_requires_grad([self.netD_A, self.netD_B], False)
        self.optimizer_G.zero_grad()
        self.backward_G()
        self.optimizer_G.step()
        # D_A and D_B
        self.set_requires_grad([self.netD_A, self.netD_B], True)
        self.optimizer_D.zero_grad()
        self.backward_D_A()
        self.backward_D_B()
        self.optimizer_D.step()<|MERGE_RESOLUTION|>--- conflicted
+++ resolved
@@ -81,18 +81,8 @@
         self.fake_B = self.netG_A(self.real_A)
         self.rec_A = self.netG_B(self.fake_B)
 
-<<<<<<< HEAD
-    def set_test_mode(self):
-        self.netG_A.eval()
-        self.netG_B.eval()
-
-    # get image paths
-    def get_image_paths(self):
-        return self.image_paths
-=======
         self.fake_A = self.netG_B(self.real_B)
         self.rec_B = self.netG_A(self.fake_A)
->>>>>>> 0d459620
 
     def backward_D_basic(self, netD, real, fake):
         # Real
