import torch
from util.image_pool import ImagePool
from .base_model import BaseModel
from . import networks


class Pix2PixModel(BaseModel):
    def name(self):
        return 'Pix2PixModel'

    @staticmethod
    def modify_commandline_options(parser, is_train=True):

        # changing the default values to match the pix2pix paper
        # (https://phillipi.github.io/pix2pix/)
        parser.set_defaults(pool_size=0, no_lsgan=True, norm='batch')
        parser.set_defaults(dataset_mode='aligned')
        parser.set_defaults(which_model_netG='unet_256')
        if is_train:
            parser.add_argument('--lambda_L1', type=float, default=100.0, help='weight for L1 loss')

        return parser

    def initialize(self, opt):
        BaseModel.initialize(self, opt)
        self.isTrain = opt.isTrain
        # specify the training losses you want to print out. The program will call base_model.get_current_losses
        self.loss_names = ['G_GAN', 'G_L1', 'D_real', 'D_fake']
        # specify the images you want to save/display. The program will call base_model.get_current_visuals
        self.visual_names = ['real_A', 'fake_B', 'real_B']
        # specify the models you want to save to the disk. The program will call base_model.save_networks and base_model.load_networks
        if self.isTrain:
            self.model_names = ['G', 'D']
        else:  # during test time, only load Gs
            self.model_names = ['G']
        # load/define networks
        self.netG = networks.define_G(opt.input_nc, opt.output_nc, opt.ngf,
                                      opt.which_model_netG, opt.norm, not opt.no_dropout, opt.init_type, opt.init_gain, self.gpu_ids)

        if self.isTrain:
            use_sigmoid = opt.no_lsgan
            self.netD = networks.define_D(opt.input_nc + opt.output_nc, opt.ndf,
                                          opt.which_model_netD,
                                          opt.n_layers_D, opt.norm, use_sigmoid, opt.init_type, opt.init_gain, self.gpu_ids)

        if self.isTrain:
            self.fake_AB_pool = ImagePool(opt.pool_size)
            # define loss functions
            self.criterionGAN = networks.GANLoss(use_lsgan=not opt.no_lsgan).to(self.device)
            self.criterionL1 = torch.nn.L1Loss()

            # initialize optimizers
            self.optimizers = []
            self.optimizer_G = torch.optim.Adam(self.netG.parameters(),
                                                lr=opt.lr, betas=(opt.beta1, 0.999))
            self.optimizer_D = torch.optim.Adam(self.netD.parameters(),
                                                lr=opt.lr, betas=(opt.beta1, 0.999))
            self.optimizers.append(self.optimizer_G)
            self.optimizers.append(self.optimizer_D)

    def set_input(self, input):
        AtoB = self.opt.which_direction == 'AtoB'
        self.real_A = input['A' if AtoB else 'B'].to(self.device)
        self.real_B = input['B' if AtoB else 'A'].to(self.device)
        self.image_paths = input['A_paths' if AtoB else 'B_paths']

    def forward(self):
<<<<<<< HEAD
        self.real_A = Variable(self.input_A)
        self.fake_B = self.netG.forward(self.real_A)
        self.real_B = Variable(self.input_B)

    # no backprop gradients
    def test(self):
        self.real_A = Variable(self.input_A, volatile=True)
        self.fake_B = self.netG.forward(self.real_A)
        self.real_B = Variable(self.input_B, volatile=True)

    def set_test_mode(self):
        self.netG.eval()

    # get image paths
    def get_image_paths(self):
        return self.image_paths
=======
        self.fake_B = self.netG(self.real_A)
>>>>>>> 0d459620

    def backward_D(self):
        # Fake
        # stop backprop to the generator by detaching fake_B
        fake_AB = self.fake_AB_pool.query(torch.cat((self.real_A, self.fake_B), 1))
        pred_fake = self.netD(fake_AB.detach())
        self.loss_D_fake = self.criterionGAN(pred_fake, False)

        # Real
        real_AB = torch.cat((self.real_A, self.real_B), 1)
        pred_real = self.netD(real_AB)
        self.loss_D_real = self.criterionGAN(pred_real, True)

        # Combined loss
        self.loss_D = (self.loss_D_fake + self.loss_D_real) * 0.5

        self.loss_D.backward()

    def backward_G(self):
        # First, G(A) should fake the discriminator
        fake_AB = torch.cat((self.real_A, self.fake_B), 1)
        pred_fake = self.netD(fake_AB)
        self.loss_G_GAN = self.criterionGAN(pred_fake, True)

        # Second, G(A) = B
        self.loss_G_L1 = self.criterionL1(self.fake_B, self.real_B) * self.opt.lambda_L1

        self.loss_G = self.loss_G_GAN + self.loss_G_L1

        self.loss_G.backward()

    def optimize_parameters(self):
        self.forward()
        # update D
        self.set_requires_grad(self.netD, True)
        self.optimizer_D.zero_grad()
        self.backward_D()
        self.optimizer_D.step()

        # update G
        self.set_requires_grad(self.netD, False)
        self.optimizer_G.zero_grad()
        self.backward_G()
        self.optimizer_G.step()<|MERGE_RESOLUTION|>--- conflicted
+++ resolved
@@ -65,26 +65,7 @@
         self.image_paths = input['A_paths' if AtoB else 'B_paths']
 
     def forward(self):
-<<<<<<< HEAD
-        self.real_A = Variable(self.input_A)
-        self.fake_B = self.netG.forward(self.real_A)
-        self.real_B = Variable(self.input_B)
-
-    # no backprop gradients
-    def test(self):
-        self.real_A = Variable(self.input_A, volatile=True)
-        self.fake_B = self.netG.forward(self.real_A)
-        self.real_B = Variable(self.input_B, volatile=True)
-
-    def set_test_mode(self):
-        self.netG.eval()
-
-    # get image paths
-    def get_image_paths(self):
-        return self.image_paths
-=======
         self.fake_B = self.netG(self.real_A)
->>>>>>> 0d459620
 
     def backward_D(self):
         # Fake
