--- conflicted
+++ resolved
@@ -56,13 +56,7 @@
         with torch.no_grad():
             self.forward()
 
-<<<<<<< HEAD
-    def set_test_mode(self):
-        pass
-
-=======
     # get image paths
->>>>>>> 0d459620
     def get_image_paths(self):
         return self.image_paths
 
