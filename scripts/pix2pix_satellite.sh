set -ex
<<<<<<< HEAD
input=$1
echo $input
# python train.py --dataroot ./datasets/mnist0123/AB --name mnist0123_pix2pix_bs8 --model pix2pix --direction AtoB --input_nc 3 --output_nc 3 --batch_size 8 --n_epochs 100 --n_epochs_decay 100 --model pix2pix --no_flip --load_size 84 --crop_size 64
python train.py --dataroot "cd/${input}" --name satellite_pix2pix_bs8 --model pix2pix --direction AtoB --input_nc 3 --output_nc 3 --batch_size 8 --n_epochs 100 --n_epochs_decay 100 --model pix2pix --no_flip --netG unet_128 --load_size 142 --crop_size 128
=======
python train.py --dataroot ./datasets/satellite_AB/AB --name satellite_pix2pix_bs8 --model pix2pix --direction AtoB --input_nc 3 --output_nc 3 --batch_size 8 --n_epochs 100 --n_epochs_decay 100 --model pix2pix --no_flip --netG unet_128 --load_size 142 --crop_size 128
>>>>>>> a14e989b
<|MERGE_RESOLUTION|>--- conflicted
+++ resolved
@@ -1,9 +1,16 @@
 set -ex
-<<<<<<< HEAD
-input=$1
-echo $input
-# python train.py --dataroot ./datasets/mnist0123/AB --name mnist0123_pix2pix_bs8 --model pix2pix --direction AtoB --input_nc 3 --output_nc 3 --batch_size 8 --n_epochs 100 --n_epochs_decay 100 --model pix2pix --no_flip --load_size 84 --crop_size 64
-python train.py --dataroot "cd/${input}" --name satellite_pix2pix_bs8 --model pix2pix --direction AtoB --input_nc 3 --output_nc 3 --batch_size 8 --n_epochs 100 --n_epochs_decay 100 --model pix2pix --no_flip --netG unet_128 --load_size 142 --crop_size 128
-=======
-python train.py --dataroot ./datasets/satellite_AB/AB --name satellite_pix2pix_bs8 --model pix2pix --direction AtoB --input_nc 3 --output_nc 3 --batch_size 8 --n_epochs 100 --n_epochs_decay 100 --model pix2pix --no_flip --netG unet_128 --load_size 142 --crop_size 128
->>>>>>> a14e989b
+python train.py \
+--dataroot ./datasets/satellite_AB/AB \
+--name satellite_pix2pix_bs8 \
+--model pix2pix \
+--direction AtoB \
+--input_nc 3 \
+--output_nc 3 \
+--batch_size 8 \
+--n_epochs 100 \
+--n_epochs_decay 100 \
+--model pix2pix \
+--no_flip \
+--netG unet_128 \
+--load_size 142 \
+--crop_size 128